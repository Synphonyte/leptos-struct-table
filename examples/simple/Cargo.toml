--- conflicted
+++ resolved
@@ -5,18 +5,11 @@
 
 [dependencies]
 leptos = { version = "0.6", features = ["nightly", "csr"] }
-<<<<<<< HEAD
 leptos-struct-table = { path = "../..", features = ["chrono", "uuid", "time"] }
-chrono = { version = "0.4", features = ["serde"] }
+chrono = { version = "0.4", features = [] }
 console_error_panic_hook = "0.1"
 time= { version="0.3" }
-uuid = { version="1.8", features=["v4", "serde"]}
-=======
-leptos-struct-table = { path = "../..", features = ["chrono", "uuid"] }
-chrono = { version = "0.4" }
-console_error_panic_hook = "0.1"
 uuid = { version="1.8", features=["v4"]}
->>>>>>> 5091da2d
 console_log = "1"
 log = "0.4"
 
