--- conflicted
+++ resolved
@@ -1,11 +1,8 @@
-<<<<<<< HEAD
-=======
 #![deny(missing_docs)]
 //! Simple showcase example.
 
 use crate::uuid::Uuid;
 use async_trait::async_trait;
->>>>>>> 83f7430e
 use chrono::NaiveDate;
 use leptos::*;
 use leptos_struct_table::*;
@@ -20,11 +17,8 @@
     pub id: Uuid,
     /// Title of the book.
     pub title: String,
-<<<<<<< HEAD
     #[table(editable)]
-=======
     /// Author of the book.
->>>>>>> 83f7430e
     pub author: String,
     /// Date when book has been published.
     pub publish_date: NaiveDate,
