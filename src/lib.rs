//! Easily create Leptos table components from structs.
//!
//! ![Hero Image](https://raw.githubusercontent.com/synphonyte/leptos-struct-table/master/hero.webp)
//!
//! # Features
//!
//! - **Async data loading** - The data is loaded asynchronously. This allows for loading data from a REST API or a database etc.
//! - **Selectable** - Optional. If turned on: Click on a row to select it. You can select multiple rows (TODO).
//! - **Fully Customizable** - You can customize every aspect of the table by plugging in your own components for rendering rows, cells, headers. See [Custom Renderers](#custom-renderers) for more information.
//! - **Headless** - No default styling is applied to the table. You can fully customize the classes that are applied to the table. See [Classes customization](#classes-customization) for more information.
//! - **Sorting** - Optional. If turned on: Click on a column header to sort the table by that column. You can even sort by multiple columns.
//! - **Virtualization (TODO)** - Only the visible rows are rendered. This allows for very large tables.
//!
//! # Usage
//!
//! ```
//! use leptos::*;
//! use leptos_struct_table::*;
//! use serde::{Deserialize, Serialize};
//! use async_trait::async_trait;
//!
//! // This generates the component PersonTable
//! #[derive(TableComponent, Serialize, Deserialize, Debug, Clone, Default, PartialEq)]
//! pub struct Person {
//!     #[table(key)]
//!     id: u32,
//!     name: String,
//!     age: u32,
//! }
//!
//! fn main() {
//!     mount_to_body(|cx| {
//!         // Create a provider with a few person items
//!         let provider = store_value( cx, MemoryStorage::new(vec![
//!             Person { id: 1, name: "John".to_string(), age: 32 },
//!             Person { id: 2, name: "Jane".to_string(), age: 28 },
//!             Person { id: 3, name: "Bob".to_string(), age: 45 },
//!         ]));
//!
//!         // Use the generated component
//!         view! { cx,
//!             <PersonTable data_provider=provider />
//!         }
//!     });
//! }
//! ```
//!
//! # Macro options
//!
//! The `#[table(...)]` attribute can be used to customize the generated component. The following options are available:
//!
//! ## Struct attributes
//!
//! These attributes can be applied to the struct itself.
//!
//! - **`sortable`** - Specifies that the table should be sortable. This makes the header clickable to toggle sorting.
//! - **`selection_mode`** - Specifies the selection mode. Can be one of `none`, `single`, (TODO: `multiple`). Defaults to `none`.
//!    If given `single` then the generated component has a `selected_key: RwSignal<Option<K>>` property that can be used to get/set the selected key (of type K, the field specified by `#[table(key)]` - see below).
//!    Clicking on a row will set the selected key to the key of that row.
//! - **`component_name`** - Specifies the name of the generated component. Defaults to `StructNameTable`.
//! - **`classes_provider`** - Specifies the name of the class provider. Used to customize the classes that are applied to the table.
//!    For convenience sensible presets for major CSS frameworks are provided. See [`TableClassesProvider`] for more information.
//! - **`tag`** - Specifies the tag that is used as the root element for the table. Defaults to `"table"`.
//! - **`row_renderer`** - Specifies the name of the row renderer component. Used to customize the rendering of rows. Defaults to [`DefaultTableRowRenderer`].
//! - **`head_row_renderer`** - Specifies the name of the head row renderer component/tag. Used to customize the rendering of the head rows. Defaults to the tag `tr`. This only takes a `class` attribute.
//! - **`head_cell_renderer`** - Specifies the name of the header cell renderer component. Used to customize the rendering of header cells. Defaults to [`DefaultTableHeaderRenderer`].
//! - **`thead_renderer`** - Specifies the name of the thead renderer component. Used to customize the rendering of the thead. Defaults to the tag `thead`. Takes no attributes.
//! - **`tbody_renderer`** - Specifies the name of the tbody renderer component. Used to customize the rendering of the tbody. Defaults to the tag `tbody`. Takes no attributes.
//! - **`row_class`** - Specifies the classes that are applied to each row. Can be used in conjuction with `classes_provider` to customize the classes.
//! - **`head_row_class`** - Specifies the classes that are applied to the header row. Can be used in conjuction with `classes_provider` to customize the classes.
//!
//! ## Field attributes
//!
//! These attributes can be applied to any field in the struct.
//!
//! - **`key`** - Specifies the field that is used as the key for each row. This is required on exactly one field.
//! - **`class`** - Specifies the classes that are applied to each cell (head and body) in the field's column. Can be used in conjuction with `classes_provider` to customize the classes.
//! - **`head_class`** - Specifies the classes that are applied to the header cell in the field's column. Can be used in conjuction with `classes_provider` to customize the classes.
//! - **`cell_class`** - Specifies the classes that are applied to the body cells in the field's column. Can be used in conjuction with `classes_provider` to customize the classes.
//! - **`skip`** - Specifies that the field should be skipped. This is useful for fields that are not displayed in the table.
//! - **`skip_sort`** - Only applies if `sortable` is set on the struct. Specifies that the field should not be used for sorting. Clicking it's header will not do anything.
//! - **`title`** - Specifies the title that is displayed in the header cell. Defaults to the field name converted to title case (`this_field` becomes `"This Field"`).
//! - **`renderer`** - Specifies the name of the cell renderer component. Used to customize the rendering of cells.
//!    Defaults to [`DefaultNumberTableCellRenderer`] for number types and [`DefaultTableCellRenderer`] for anything else.
//!    As long as Leptos supports rendering the type it will work.
//!    If the feature `chrono` is enabled then [`DefaultNaiveDateTableCellRenderer`], [`DefaultNaiveDateTimeTableCellRenderer`] and
//!    [`DefaultNaiveTimeTableCellRenderer`] are used for [`chrono::NaiveDate`], [`chrono::NaiveDateTime`] and [`chrono::NaiveTime`] respectively.
//!  - **`format`** - Quick way to customize the formatting of cells without having to create a custom renderer. See [Formatting](#formatting) below for more information.
//! - **`getter`** - Specifies a method that returns the value of the field instead of accessing the field directly when rendering.
//! - **`none_value`** - Specifies a display value for `Option` types when they are `None`. Defaults to empty string
//!
//! ### Formatting
//!
//! The `format` attribute can be used to customize the formatting of cells. It is an easier alternative to creating a custom renderer when you just want to customize some basic formatting.
//!
//! - **`precision`** - Specifies the number of digits to display after the decimal point. Only works for numbers.
//! - **`string`** - Specifies a format string. Currently only used for `NaiveDate`, `NaiveDateTime` and `NaiveTime`. See [`chrono::format::strftime`] for more information.

#![cfg_attr(
    feature = "chrono",
    doc = r##"
Example:

```
# use leptos::*;
# use leptos_struct_table::*;
# use serde::{Deserialize, Serialize};
# use async_trait::async_trait;
# use chrono::{NaiveDate, NaiveDateTime, NaiveTime};
#[derive(TableComponent, Serialize, Deserialize, Debug, Clone, Default, PartialEq)]
pub struct TemperatureMeasurement {
    #[table(key)]
    id: u32,
    #[table(title = "Temperature (°C)", format(precision = 2))]
    temperature: f32,
    #[table(format(string = "%m.%d.%Y"))]
    date: NaiveDate,
}
```
"##
)]

//! # Classes Customization
//!
//! Classes can be easily customized by using the `classes_provider` attribute on the struct.
//! You can specify any type that implementats the trait [`TableClassesProvider`]. Please see the documentation for that trait for more information.
//! You can also look at [`TailwindClassesPreset`] for an example how this can be implemented.
//!
//! Example:
//!
//! ```
//! # use leptos::*;
//! # use leptos_struct_table::*;
//! # use serde::{Deserialize, Serialize};
//! # use async_trait::async_trait;
//! #[derive(TableComponent, Serialize, Deserialize, Debug, Clone, Default, PartialEq)]
//! #[table(classes_provider = "TailwindClassesPreset")]
//! pub struct Book {
//!     #[table(key)]
//!     id: u32,
//!     title: String,
//! }
//! ```
//!
//! # Field Getters
//!
//! Sometimes you want to display a field that is not part of the struct but a derived value either
//! from other fields or sth entirely different. For this you can use either the [`FieldGetter`] type
//! or the `getter` attribute.
//!
//! Let's start with [`FieldGetter`] and see an example:
//!
//! ```
//! # use leptos::*;
//! # use leptos_struct_table::*;
//! # use serde::{Deserialize, Serialize};
//! # use async_trait::async_trait;
//! #[derive(TableComponent, Serialize, Deserialize, Debug, Clone, Default, PartialEq)]
//! #[table(classes_provider = "TailwindClassesPreset")]
//! pub struct Book {
//!     #[table(key)]
//!     id: u32,
//!     title: String,
//!     author: String,
//!
//!     // this tells the macro that you're going to provide a method called `title_and_author` that returns a `String`
//!     title_and_author: FieldGetter<String>
//! }
//!
//! impl Book {
//!     // Returns the value that is displayed in the column
//!     pub fn title_and_author(&self) -> String {
//!         format!("{} by {}", self.title, self.author)
//!     }
//! }
//! ```
//!
//! To provide maximum flexibility you can use the `getter` attribute.
//!
//! ```
//! # use leptos::*;
//! # use leptos_struct_table::*;
//! # use serde::{Deserialize, Serialize};
//! # use async_trait::async_trait;
//! #[derive(TableComponent, Serialize, Deserialize, Debug, Clone, Default, PartialEq)]
//! #[table(classes_provider = "TailwindClassesPreset")]
//! pub struct Book {
//!     #[table(key)]
//!     id: u32,
//!
//!     // this tells the macro that you're going to provide a method called `get_title` that returns a `String`
//!     #[table(getter = "get_title")]
//!     title: String,
//! }
//!
//! impl Book {
//!     pub fn get_title(&self) -> String {
//!         format!("Title: {}", self.title)
//!     }
//! }
//! ```
//!
//! ## When to use `FieldGetter` vs `getter` attribute
//!
//! A field of type `FieldGetter<T>` is a virtual field that doesn't really exist on the struct.
//! Internally `FieldGetter` is just a new-typed `PhatomData` and thus is removed during compilation.
//! Hence it doesn't increase memory usage. That means you should use it for purely derived data.
//!
//! The `getter` attribute should be used on a field that actually exists on the struct but whose
//! value you want to modify before it's rendered.
//!
//! # Custom Renderers
//!
//! Custom renderers can be used to customize almost every aspect of the table.
//! They are specified by using the various `...renderer` attributes on the struct or fields.
//! To implement a custom renderer please have a look at the default renderers listed below.
//!
//! On the struct level you can use these attributes:
//! - **`row_renderer`** - Defaults to [`DefaultTableRowRenderer`].
//! - **`head_row_renderer`** - Defaults to the tag `tr`. This only takes a `class` attribute.
//! - **`head_cell_renderer`** - Defaults to [`DefaultTableHeaderRenderer`].
//! - **`thead_renderer`** - Defaults to the tag `thead`. Takes no attributes.
//! - **`tbody_renderer`** - Defaults to the tag `tbody`. Takes no attributes.
//!
//! On the field level you can use the **`renderer`** attribute.
//!
//! It defaults to [`DefaultNumberTableCellRenderer`] for number types and [`DefaultTableCellRenderer`] for anything else.
//! As long as Leptos supports rendering the type it will work.
//! If the feature `chrono` is enabled then [`DefaultNaiveDateTableCellRenderer`], [`DefaultNaiveDateTimeTableCellRenderer`] and
//! [`DefaultNaiveTimeTableCellRenderer`] are used for [`chrono::NaiveDate`], [`chrono::NaiveDateTime`] and [`chrono::NaiveTime`] respectively.
//!
//! Example:
//!
//! ```
//! # use leptos::*;
//! # use leptos_struct_table::*;
//! # use serde::{Deserialize, Serialize};
//! # use async_trait::async_trait;
//! #[derive(TableComponent, Serialize, Deserialize, Debug, Clone, Default, PartialEq)]
//! pub struct Book {
//!     #[table(key)]
//!     id: u32,
//!     title: String,
//!     #[table(renderer = "ImageTableCellRenderer")]
//!     img: String,
//! }
//!
//! // Easy cell renderer that just displays an image from an URL.
//! #[component]
//! fn ImageTableCellRenderer<C>(
//!     cx: Scope,
//!     #[prop(into)] class: MaybeSignal<String>,
//!     #[prop(into)] value: MaybeSignal<String>,
//!     index: usize,
//!     on_change: C,
//!     editable: bool,
//! ) -> impl IntoView {
//!     view! { cx,
//!         <td class=class>
//!             <img src=value alt="Book image" height="64"/>
//!         </td>
//!     }
//! }
//! ```
//!
//! For more detailed information please have a look at the `custom_renderers_svg` example for a complete customization.
//!
//! # Contribution
//!
//! All contributions are welcome. Please open an issue or a pull request if you have any ideas or problems.

#![allow(non_snake_case)]
#![feature(doc_cfg)]

mod class_providers;
mod components;
<<<<<<< HEAD
mod data_storage;
mod sorting;
=======
mod data_provider;
#[cfg(feature = "uuid")]
pub mod uuid;
>>>>>>> 83f7430e

pub use class_providers::*;
pub use components::*;
pub use data_storage::*;
pub use leptos_struct_table_macro::TableComponent;
use serde::{Deserialize, Serialize};
pub use sorting::*;
use std::marker::PhantomData;

/// Type of sorting of a column
#[derive(Copy, Clone, Debug, PartialEq, Eq, Deserialize, Serialize)]
pub enum ColumnSort {
    Ascending,
    Descending,
    None,
}

impl ColumnSort {
    pub fn as_class(&self) -> &'static str {
        match self {
            ColumnSort::Ascending => "sort-asc",
            ColumnSort::Descending => "sort-desc",
            _ => "",
        }
    }
}

/// Type of struct field used to specify that the value of this field is
/// obtained by calling a getter method on the struct.
///
/// Please refer to the [`getter` example](https://github.com/Synphonyte/leptos-struct-table/tree/master/examples/getter) for how this is used
#[derive(
    Copy, Clone, Debug, PartialEq, Eq, Hash, PartialOrd, Ord, Default, Serialize, Deserialize,
)]
pub struct FieldGetter<T>(PhantomData<T>);<|MERGE_RESOLUTION|>--- conflicted
+++ resolved
@@ -274,14 +274,10 @@
 
 mod class_providers;
 mod components;
-<<<<<<< HEAD
 mod data_storage;
 mod sorting;
-=======
-mod data_provider;
 #[cfg(feature = "uuid")]
 pub mod uuid;
->>>>>>> 83f7430e
 
 pub use class_providers::*;
 pub use components::*;
